language: node_js
node_js: node
deploy:
  provider: npm
  email: grumpy.chat.wane@gmail.com
  api_key: $NPM
  on:
    tags: true
<<<<<<< HEAD
    repo: ran3d/neighborhood-wrtc
notifications:
  email: false
=======
    repo: RAN3D/neighborhood-wrtc
>>>>>>> d703537c
<|MERGE_RESOLUTION|>--- conflicted
+++ resolved
@@ -1,15 +1,11 @@
 language: node_js
 node_js: node
 deploy:
-  provider: npm
-  email: grumpy.chat.wane@gmail.com
-  api_key: $NPM
-  on:
-    tags: true
-<<<<<<< HEAD
-    repo: ran3d/neighborhood-wrtc
+	provider: npm
+	email: grumpy.chat.wane@gmail.com
+	api_key: $NPM
+	on:
+		tags: true
+		repo: RAN3D/neighborhood-wrtc
 notifications:
-  email: false
-=======
-    repo: RAN3D/neighborhood-wrtc
->>>>>>> d703537c
+	email: false